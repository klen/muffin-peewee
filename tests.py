--- conflicted
+++ resolved
@@ -14,12 +14,7 @@
 @pytest.fixture
 def app():
     return muffin.Application(
-<<<<<<< HEAD
-        'peewee', PLUGINS=['muffin_peewee'],
-        PEEWEE_CONNECTION='sqliteext:///:memory:'
-=======
         'peewee', PEEWEE_CONNECTION='sqliteext+async:///:memory:'
->>>>>>> 83540165
     )
 
 
@@ -30,36 +25,17 @@
     return muffin_peewee.Plugin(app)
 
 
-<<<<<<< HEAD
-@pytest.yield_fixture
-def transaction(app):
-    """Clean changes after test."""
-    try:
-        with app.ps.peewee.database.atomic() as trans:
-=======
 @pytest.yield_fixture(autouse=True)
 def transaction(db):
     """Clean changes after test."""
     try:
         with db.database.atomic() as trans:
->>>>>>> 83540165
             yield True
             trans.rollback()
     except Exception:
         pass
 
 
-<<<<<<< HEAD
-def test_model(app, model):
-    assert app.ps.peewee
-
-    with pytest.raises(AttributeError):
-        model.post_save.connect(None)
-
-    @model.post_save()
-    def test_signal(sender, instance, created=False):
-        instance.saved = getattr(instance, 'saved', 0) + 1
-=======
 def test_json_field(db):
     from muffin_peewee import JSONField
 
@@ -69,7 +45,6 @@
         json = JSONField(default={})
 
     Test.create_table()
->>>>>>> 83540165
 
     ins = Test(data='some', json={'key': 'value'})
     ins.save()
@@ -79,24 +54,6 @@
     test = Test.get()
     assert test.json == {'key': 'value'}
 
-<<<<<<< HEAD
-
-def test_uuid(app):
-    """ Test for UUID in Sqlite. """
-
-    @app.ps.peewee.register
-    class M(app.ps.peewee.TModel):
-        data = peewee.UUIDField()
-    M.create_table()
-
-    import uuid
-    m = M(data=uuid.uuid1())
-    m.save()
-
-    assert M.get() == m
-
-=======
->>>>>>> 83540165
 
 def test_migrations(db, tmpdir):
     assert db.router
@@ -123,16 +80,6 @@
     assert '002_auto' == name
 
 
-<<<<<<< HEAD
-async def test_async_peewee(model):
-    app = muffin.Application(
-        'peewee',
-        PLUGINS=['muffin_peewee'],
-        PEEWEE_CONNECTION='sqliteext:///:memory:'
-    )
-    app.on_startup.freeze()
-    await app.startup()
-=======
 def test_uuid(db):
     """ Test for UUID in Sqlite. """
     @db.register
@@ -152,7 +99,6 @@
     assert 'pw_migrate' in app.manage.commands
     assert 'pw_rollback' in app.manage.commands
     assert 'pw_list' in app.manage.commands
->>>>>>> 83540165
 
 
 async def test_async_peewee():
@@ -169,16 +115,6 @@
     with pytest.raises(Exception):
         conn.cursor()
 
-<<<<<<< HEAD
-    assert not app.ps.peewee.database.obj._state.transactions
-
-    with (await app.ps.peewee.manage()):
-        assert app.ps.peewee.database.obj._state.transactions
-        model.create_table(True)
-        model.select().execute()
-
-    assert not app.ps.peewee.database.obj._state.transactions
-=======
     assert db.transaction_depth() == 0
 
     @db.register
@@ -192,5 +128,4 @@
     async with db:
         assert db.transaction_depth() == 1
 
-    assert db.transaction_depth() == 0
->>>>>>> 83540165
+    assert db.transaction_depth() == 0