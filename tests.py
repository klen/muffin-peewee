import muffin
import peewee
import pytest


@pytest.fixture(scope='session')
def app():
    return muffin.Application(
<<<<<<< HEAD
        'peewee', loop=loop, PLUGINS=['muffin_peewee'],
=======
        'peewee',
        PLUGINS=['muffin_peewee'],
>>>>>>> 6401e644
        PEEWEE_CONNECTION='sqliteext:///:memory:'
    )


@pytest.fixture(scope='session')
def model(app):
    from muffin_peewee.fields import JSONField

    @app.ps.peewee.register
    class Test(app.ps.peewee.TModel):
        data = peewee.CharField()
        json = JSONField(default={})

    try:
        Test.create_table()
    except peewee.OperationalError:
        pass

    return Test


@pytest.yield_fixture
def transaction(app):
    """Clean changes after test."""
    try:
        with app.ps.peewee.database.atomic() as trans:
            yield True
            trans.rollback()
    except Exception:
        pass


def test_model(app, model):
    assert app.ps.peewee

    with pytest.raises(AttributeError):
        model.post_save.connect(None)

    @model.post_save()
    def test_signal(sender, instance, created=False):
        instance.saved = getattr(instance, 'saved', 0) + 1

    ins = model(data='some', json={'key': 'value'})
    ins.save()

    assert ins.pk == ins.id
    assert ins.json
    assert ins.created
    assert ins.saved == 1

    ins.save()
    assert ins.saved == 2

    model.post_save.disconnect(test_signal)
    ins.save()
    assert ins.saved == 2

    with pytest.raises(ValueError):
        model.post_save.disconnect(test_signal)

    test = model.get()
    assert test.json == {'key': 'value'}


def test_uuid(app):
    """ Test for UUID in Sqlite. """

    @app.ps.peewee.register
    class M(app.ps.peewee.TModel):
        data = peewee.UUIDField()
    M.create_table()

    import uuid
    m = M(data=uuid.uuid1())
    m.save()

    assert M.get() == m


def test_migrations(app, tmpdir):
    assert app.ps.peewee.router

    router = app.ps.peewee.router
    router.migrate_dir = str(tmpdir.mkdir('migrations'))

    assert not router.todo
    assert not router.done
    assert not router.diff

    # Create migration
    name = router.create('test')
    assert '001_test' == name
    assert router.todo
    assert not router.done
    assert router.diff

    # Run migrations
    router.run()
    assert router.done
    assert not router.diff

    name = router.create()
    assert '002_auto' == name


<<<<<<< HEAD
@pytest.mark.async
def test_async_peewee(app, model):
    conn = yield from app.ps.peewee.database.async_connect()
=======
def test_uuid(app):
    """ Test for UUID in Sqlite. """
    @app.ps.peewee.register
    class M(app.ps.peewee.TModel):
        data = peewee.UUIDField()
    M.create_table()

    import uuid
    m = M(data=uuid.uuid1())
    m.save()

    assert M.get() == m


async def test_async_peewee(model):
    app = muffin.Application(
        'peewee',
        PLUGINS=['muffin_peewee'],
        PEEWEE_CONNECTION='sqliteext:///:memory:'
    )
    app.on_startup.freeze()
    await app.startup()

    conn = await app.ps.peewee.database.async_connect()
>>>>>>> 6401e644
    assert conn
    assert conn.cursor()
    await app.ps.peewee.database.async_close()

    with pytest.raises(Exception):
        conn.cursor()

    assert app.ps.peewee.database.obj.transaction_depth() == 0

<<<<<<< HEAD
    with (yield from app.ps.peewee.manage()):
        assert app.ps.peewee.database.obj.transaction_depth() == 1
        model.create_table()
=======
    with (await app.ps.peewee.manage()):
        assert app.ps.peewee.database.obj.execution_context_depth() == 1
        model.create_table(True)
>>>>>>> 6401e644
        model.select().execute()

    assert app.ps.peewee.database.obj.transaction_depth() == 0<|MERGE_RESOLUTION|>--- conflicted
+++ resolved
@@ -6,12 +6,7 @@
 @pytest.fixture(scope='session')
 def app():
     return muffin.Application(
-<<<<<<< HEAD
-        'peewee', loop=loop, PLUGINS=['muffin_peewee'],
-=======
-        'peewee',
-        PLUGINS=['muffin_peewee'],
->>>>>>> 6401e644
+        'peewee', PLUGINS=['muffin_peewee'],
         PEEWEE_CONNECTION='sqliteext:///:memory:'
     )
 
@@ -117,25 +112,6 @@
     assert '002_auto' == name
 
 
-<<<<<<< HEAD
-@pytest.mark.async
-def test_async_peewee(app, model):
-    conn = yield from app.ps.peewee.database.async_connect()
-=======
-def test_uuid(app):
-    """ Test for UUID in Sqlite. """
-    @app.ps.peewee.register
-    class M(app.ps.peewee.TModel):
-        data = peewee.UUIDField()
-    M.create_table()
-
-    import uuid
-    m = M(data=uuid.uuid1())
-    m.save()
-
-    assert M.get() == m
-
-
 async def test_async_peewee(model):
     app = muffin.Application(
         'peewee',
@@ -146,7 +122,6 @@
     await app.startup()
 
     conn = await app.ps.peewee.database.async_connect()
->>>>>>> 6401e644
     assert conn
     assert conn.cursor()
     await app.ps.peewee.database.async_close()
@@ -154,17 +129,11 @@
     with pytest.raises(Exception):
         conn.cursor()
 
-    assert app.ps.peewee.database.obj.transaction_depth() == 0
+    assert not app.ps.peewee.database.obj._state.transactions
 
-<<<<<<< HEAD
-    with (yield from app.ps.peewee.manage()):
-        assert app.ps.peewee.database.obj.transaction_depth() == 1
-        model.create_table()
-=======
     with (await app.ps.peewee.manage()):
-        assert app.ps.peewee.database.obj.execution_context_depth() == 1
+        assert app.ps.peewee.database.obj._state.transactions
         model.create_table(True)
->>>>>>> 6401e644
         model.select().execute()
 
-    assert app.ps.peewee.database.obj.transaction_depth() == 0+    assert not app.ps.peewee.database.obj._state.transactions